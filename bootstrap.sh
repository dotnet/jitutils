--- conflicted
+++ resolved
@@ -82,15 +82,11 @@
     if validate_url "$clangFormatUrl" > /dev/null; then
         echo "Downloading clang-format to bin directory"
         # download appropriate version of clang-format
-<<<<<<< HEAD
         if (( _machineHasCurl == 1 )); then
-            curl --progress-bar --fail "$clangFormatUrl" -o bin/clang-format
+            curl --retry 4 --progress-bar --fail "$clangFormatUrl" -o bin/clang-format
         else
-            wget --progress=dot:giga "$clangFormatUrl" -O bin/clang-format
+            wget --tries 4 --progress=dot:giga "$clangFormatUrl" -O bin/clang-format
         fi
-=======
-        wget --tries 4 --progress=dot:giga ${clangFormatUrl} -O bin/clang-format
->>>>>>> a4ccfabf
         chmod 751 bin/clang-format
     else
         echo "clang-format not found here: $clangFormatUrl"
@@ -101,15 +97,11 @@
     if validate_url "$clangTidyUrl" > /dev/null; then
         echo "Downloading clang-tidy to bin directory"
         # download appropriate version of clang-tidy
-<<<<<<< HEAD
         if (( _machineHasCurl == 1 )); then
-            curl --progress-bar --fail "$clangTidyUrl" -o bin/clang-tidy
+            curl --retry 4 --progress-bar --fail "$clangTidyUrl" -o bin/clang-tidy
         else
-            wget --progress=dot:giga "$clangTidyUrl" -O bin/clang-tidy
+            wget --tries 4 --progress=dot:giga "$clangTidyUrl" -O bin/clang-tidy
         fi
-=======
-        wget --tries 4 --progress=dot:giga ${clangTidyUrl} -O bin/clang-tidy
->>>>>>> a4ccfabf
         chmod 751 bin/clang-tidy
     else
         echo "clang-tidy not found here: $clangTidyUrl"
